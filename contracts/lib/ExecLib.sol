// SPDX-License-Identifier: MIT
pragma solidity ^0.8.27;

import { Execution } from "../types/DataTypes.sol";

/// @title ExecutionLib
/// @author zeroknots.eth | rhinestone.wtf
/// Helper Library for decoding Execution calldata
/// malloc for memory allocation is bad for gas. use this assembly instead
library ExecLib {
    error InvalidBatchCallData();

    function get2771CallData(bytes calldata cd) internal view returns (bytes memory callData) {
        /// @solidity memory-safe-assembly
        (cd);
        assembly {
            // as per solidity docs
            function allocate(length) -> pos {
                pos := mload(0x40)
                mstore(0x40, add(pos, length))
            }

            callData := allocate(add(calldatasize(), 0x20)) //allocate extra 0x20 to store length
            mstore(callData, add(calldatasize(), 0x14)) //store length, extra 0x14 is for msg.sender address
            calldatacopy(add(callData, 0x20), 0, calldatasize())

            // The msg.sender address is shifted to the left by 12 bytes to remove the padding
            // Then the address without padding is stored right after the calldata
            let senderPtr := allocate(0x14)
            mstore(senderPtr, shl(96, caller()))
        }
    }

<<<<<<< HEAD
    function decodeBatch(bytes calldata callData) internal view returns (Execution[] calldata executionBatch) {
        /*
         * Batch Call Calldata Layout
         * Offset (in bytes)    | Length (in bytes) | Contents
         * 0x0                  | 0x4               | bytes4 function selector
         * 0x4                  | -                 | abi.encode(IERC7579Execution.Execution[])
         */
        assembly ("memory-safe") {
            let dataPointer := add(callData.offset, calldataload(callData.offset))
            // Extract the ERC7579 Executions
            executionBatch.offset := add(dataPointer, 32)
            executionBatch.length := calldataload(dataPointer)
=======
    /**
     * @notice Decode a batch of `Execution` executionBatch from a `bytes` calldata.
     * @dev code is copied from solady's LibERC7579.sol
     * https://github.com/Vectorized/solady/blob/740812cedc9a1fc11e17cb3d4569744367dedf19/src/accounts/LibERC7579.sol#L146
     *      Credits to Vectorized and the Solady Team
     */
    function decodeBatch(bytes calldata executionCalldata) internal pure returns (Execution[] calldata executionBatch) {
        /// @solidity memory-safe-assembly
        assembly {
            let u := calldataload(executionCalldata.offset)
            let s := add(executionCalldata.offset, u)
            let e := sub(add(executionCalldata.offset, executionCalldata.length), 0x20)
            executionBatch.offset := add(s, 0x20)
            executionBatch.length := calldataload(s)
            if or(shr(64, u), gt(add(s, shl(5, executionBatch.length)), e)) {
                mstore(0x00, 0xba597e7e) // `DecodingError()`.
                revert(0x1c, 0x04)
            }
            if executionBatch.length {
                // Perform bounds checks on the decoded `executionBatch`.
                // Loop runs out-of-gas if `executionBatch.length` is big enough to cause overflows.
                for { let i := executionBatch.length } 1 { } {
                    i := sub(i, 1)
                    let p := calldataload(add(executionBatch.offset, shl(5, i)))
                    let c := add(executionBatch.offset, p)
                    let q := calldataload(add(c, 0x40))
                    let o := add(c, q)
                    // forgefmt: disable-next-item
                    if or(shr(64, or(calldataload(o), or(p, q))),
                        or(gt(add(c, 0x40), e), gt(add(o, calldataload(o)), e))) {
                        mstore(0x00, 0xba597e7e) // `DecodingError()`.
                        revert(0x1c, 0x04)
                    }
                    if iszero(i) { break }
                }
            }
>>>>>>> 52efb2c3
        }
    }   

    function encodeBatch(Execution[] memory executions) internal pure returns (bytes memory callData) {
        callData = abi.encode(executions);
    }

    function decodeSingle(bytes calldata executionCalldata) internal pure returns (address target, uint256 value, bytes calldata callData) {
        target = address(bytes20(executionCalldata[0:20]));
        value = uint256(bytes32(executionCalldata[20:52]));
        callData = executionCalldata[52:];
    }

    function decodeDelegateCall(bytes calldata executionCalldata) internal pure returns (address delegate, bytes calldata callData) {
        // destructure executionCallData according to single exec
        delegate = address(uint160(bytes20(executionCalldata[0:20])));
        callData = executionCalldata[20:];
    }

    function encodeSingle(address target, uint256 value, bytes memory callData) internal pure returns (bytes memory userOpCalldata) {
        userOpCalldata = abi.encodePacked(target, value, callData);
    }
}<|MERGE_RESOLUTION|>--- conflicted
+++ resolved
@@ -31,20 +31,6 @@
         }
     }
 
-<<<<<<< HEAD
-    function decodeBatch(bytes calldata callData) internal view returns (Execution[] calldata executionBatch) {
-        /*
-         * Batch Call Calldata Layout
-         * Offset (in bytes)    | Length (in bytes) | Contents
-         * 0x0                  | 0x4               | bytes4 function selector
-         * 0x4                  | -                 | abi.encode(IERC7579Execution.Execution[])
-         */
-        assembly ("memory-safe") {
-            let dataPointer := add(callData.offset, calldataload(callData.offset))
-            // Extract the ERC7579 Executions
-            executionBatch.offset := add(dataPointer, 32)
-            executionBatch.length := calldataload(dataPointer)
-=======
     /**
      * @notice Decode a batch of `Execution` executionBatch from a `bytes` calldata.
      * @dev code is copied from solady's LibERC7579.sol
@@ -81,7 +67,6 @@
                     if iszero(i) { break }
                 }
             }
->>>>>>> 52efb2c3
         }
     }   
 
