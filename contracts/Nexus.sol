--- conflicted
+++ resolved
@@ -44,12 +44,9 @@
 } from "./lib/ModeLib.sol";
 import { NonceLib } from "./lib/NonceLib.sol";
 import { SentinelListLib, SENTINEL, ZERO_ADDRESS } from "sentinellist/SentinelList.sol";
-<<<<<<< HEAD
 import { ERC7779Adapter } from "./base/ERC7779Adapter.sol";
-=======
 import { ECDSA } from "solady/utils/ECDSA.sol";
 import { Initializable } from "./lib/Initializable.sol";
->>>>>>> 036e3487
 
 /// @title Nexus - Smart Account
 /// @notice This contract integrates various functionalities to handle modular smart accounts compliant with ERC-7579 and ERC-4337 standards.
@@ -124,8 +121,13 @@
             } else {
                 // If the account is not initialized, check the signature against the account
                 if (!_isAlreadyInitialized()) {
-                    // Check the userOp signature if the validator is not installed (used for EIP7702)
-                    validationData = _checkUserOpSignature(op.signature, userOpHash);
+                    if (ECDSA.recover(userOpHash.toEthSignedMessageHash(), op.signature) == address(this)) {
+                        // add 7739 storage base
+                        _addStorageBase(_STORAGE_LOCATION);
+                        validationData = VALIDATION_SUCCESS;
+                    } else {
+                        validationData = VALIDATION_FAILED;
+                    }
                 } else {
                     // If the account is initialized, revert as the validator is not installed
                     revert ValidatorNotInstalled(validator);
@@ -267,12 +269,8 @@
 
         _initModuleManager();
         (address bootstrap, bytes memory bootstrapCall) = abi.decode(initData, (address, bytes));
-<<<<<<< HEAD
         (bool success, ) = bootstrap.delegatecall(bootstrapCall);
         _addStorageBase(_STORAGE_LOCATION);
-=======
-        (bool success,) = bootstrap.delegatecall(bootstrapCall);
->>>>>>> 036e3487
 
         require(success, NexusInitializationFailed());
         require(_hasValidators(), NoValidatorInstalled());
@@ -422,19 +420,6 @@
     /// @param newImplementation The address of the new implementation to upgrade to.
     function _authorizeUpgrade(address newImplementation) internal virtual override(UUPSUpgradeable) onlyEntryPointOrSelf { }
 
-    /// @dev Checks if the userOp signer matches address(this), returns VALIDATION_SUCCESS if it does, otherwise VALIDATION_FAILED
-    /// @param signature The signature to check.
-    /// @param userOpHash The hash of the user operation data.
-    /// @return The validation result.
-    function _checkUserOpSignature(bytes calldata signature, bytes32 userOpHash) internal view returns (uint256) {
-        // Recover the signer from the signature, if it is the account, return success, otherwise revert
-        address signer = ECDSA.recover(userOpHash.toEthSignedMessageHash(), signature);
-        if (signer == address(this)) {
-            return VALIDATION_SUCCESS;
-        }
-        return VALIDATION_FAILED;
-    }
-
     /// @dev EIP712 domain name and version.
     function _domainNameAndVersion() internal pure override returns (string memory name, string memory version) {
         name = "Nexus";
