--- conflicted
+++ resolved
@@ -53,13 +53,8 @@
 import { SentinelListLib, SENTINEL, ZERO_ADDRESS } from "sentinellist/SentinelList.sol";
 import { ECDSA } from "solady/utils/ECDSA.sol";
 import { Initializable } from "./lib/Initializable.sol";
-<<<<<<< HEAD
 import { EmergencyUninstall } from "./types/DataTypes.sol";
-import { ECDSA } from "solady/utils/ECDSA.sol";
-=======
-import { EmergencyUninstall, Execution } from "./types/DataTypes.sol";
-
->>>>>>> 9a605aa4
+
 /// @title Nexus - Smart Account
 /// @notice This contract integrates various functionalities to handle modular smart accounts compliant with ERC-7579 and ERC-4337 standards.
 /// @dev Comprehensive suite of methods for managing smart accounts, integrating module management, execution management, and upgradability via UUPS.
