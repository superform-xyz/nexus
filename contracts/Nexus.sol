// SPDX-License-Identifier: MIT
pragma solidity ^0.8.26;

// ──────────────────────────────────────────────────────────────────────────────
//     _   __    _  __
//    / | / /__ | |/ /_  _______
//   /  |/ / _ \|   / / / / ___/
//  / /|  /  __/   / /_/ (__  )
// /_/ |_/\___/_/|_\__,_/____/
//
// ──────────────────────────────────────────────────────────────────────────────
// Nexus: A suite of contracts for Modular Smart Accounts compliant with ERC-7579 and ERC-4337, developed by Biconomy.
// Learn more at https://biconomy.io. To report security issues, please contact us at: security@biconomy.io

import { UUPSUpgradeable } from "solady/src/utils/UUPSUpgradeable.sol";
import { PackedUserOperation } from "account-abstraction/contracts/interfaces/PackedUserOperation.sol";
import { ExecLib } from "./lib/ExecLib.sol";
import { INexus } from "./interfaces/INexus.sol";
import { IModule } from "./interfaces/modules/IModule.sol";
import { BaseAccount } from "./base/BaseAccount.sol";
import { IERC7484 } from "./interfaces/IERC7484.sol";
import { ModuleManager } from "./base/ModuleManager.sol";
import { ExecutionHelper } from "./base/ExecutionHelper.sol";
import { IValidator } from "./interfaces/modules/IValidator.sol";
import { 
    MODULE_TYPE_VALIDATOR, 
    MODULE_TYPE_EXECUTOR, 
    MODULE_TYPE_FALLBACK, 
    MODULE_TYPE_HOOK, 
    MODULE_TYPE_MULTI, 
    VALIDATION_FAILED 
} from "./types/Constants.sol";
import { 
    ModeLib, 
    ExecutionMode, 
    ExecType, 
    CallType, 
    CALLTYPE_BATCH, 
    CALLTYPE_SINGLE, 
    CALLTYPE_DELEGATECALL, 
    EXECTYPE_DEFAULT, 
    EXECTYPE_TRY 
} from "./lib/ModeLib.sol";
import { NonceLib } from "./lib/NonceLib.sol";

/// @title Nexus - Smart Account
/// @notice This contract integrates various functionalities to handle modular smart accounts compliant with ERC-7579 and ERC-4337 standards.
/// @dev Comprehensive suite of methods for managing smart accounts, integrating module management, execution management, and upgradability via UUPS.
/// @author @livingrockrises | Biconomy | chirag@biconomy.io
/// @author @aboudjem | Biconomy | adam.boudjemaa@biconomy.io
/// @author @filmakarov | Biconomy | filipp.makarov@biconomy.io
/// @author @zeroknots | Rhinestone.wtf | zeroknots.eth
/// Special thanks to the Solady team for foundational contributions: https://github.com/Vectorized/solady
contract Nexus is INexus, BaseAccount, ExecutionHelper, ModuleManager, UUPSUpgradeable {
    using ModeLib for ExecutionMode;
    using ExecLib for bytes;
    using NonceLib for uint256;

    /// @dev Precomputed `typeHash` used to produce EIP-712 compliant hash when applying the anti
    ///      cross-account-replay layer.
    ///
    ///      The original hash must either be:
    ///         - An EIP-191 hash: keccak256("\x19Ethereum Signed Message:\n" || len(someMessage) || someMessage)
    ///         - An EIP-712 hash: keccak256("\x19\x01" || someDomainSeparator || hashStruct(someStruct))
    bytes32 private constant _MESSAGE_TYPEHASH = keccak256("BiconomyNexusMessage(bytes32 hash)");

    address private immutable _SELF;

    /// @dev `keccak256("PersonalSign(bytes prefixed)")`.
    bytes32 internal constant _PERSONAL_SIGN_TYPEHASH = 0x983e65e5148e570cd828ead231ee759a8d7958721a768f93bc4483ba005c32de;

    /// @notice Initializes the smart account with the specified entry point.
    constructor(address anEntryPoint) {
        _SELF = address(this);
        require(address(anEntryPoint) != address(0), EntryPointCanNotBeZero());
        _ENTRYPOINT = anEntryPoint;
        _initModuleManager();
    }

    /// Validates a user operation against a specified validator, extracted from the operation's nonce.
    /// The entryPoint calls this only if validation succeeds. Fails by returning `VALIDATION_FAILED` for invalid signatures.
    /// Other validation failures (e.g., nonce mismatch) should revert.
    /// @param op The operation to validate, encapsulating all transaction details.
    /// @param userOpHash Hash of the operation data, used for signature validation.
    /// @param missingAccountFunds Funds missing from the account's deposit necessary for transaction execution.
    /// This can be zero if covered by a paymaster or sufficient deposit exists.
    /// @return validationData Encoded validation result or failure, propagated from the validator module.
    /// - Encoded format in validationData:
    ///     - First 20 bytes: Validator address, 0x0 for valid or specific failure modes.
    ///     - `SIG_VALIDATION_FAILED` (1) denotes signature validation failure allowing simulation calls without a valid signature.
    /// @dev Expects the validator's address to be encoded in the upper 96 bits of the userOp's nonce.
    /// This method forwards the validation task to the extracted validator module address.
    /// @dev Features Module Enable Mode.
    /// This Module Enable Mode flow only makes sense for the module that is used as validator
    /// for the userOp that triggers Module Enable Flow. Otherwise, one should just include
    /// a call to Nexus.installModule into userOp.callData
    function validateUserOp(
        PackedUserOperation calldata op,
        bytes32 userOpHash,
        uint256 missingAccountFunds
    ) external virtual payPrefund(missingAccountFunds) onlyEntryPoint returns (uint256 validationData) {
        address validator = op.nonce.getValidator();
        if (op.nonce.isModuleEnableMode()) {
            PackedUserOperation memory userOp = op;
            userOp.signature = _enableMode(userOpHash, op.signature);
            if (!_isValidatorInstalled(validator)) return VALIDATION_FAILED;
            validationData = IValidator(validator).validateUserOp(userOp, userOpHash);
        } else {
            // Check if validator is not enabled. If not, return VALIDATION_FAILED.
            if (!_isValidatorInstalled(validator)) return VALIDATION_FAILED;
            validationData = IValidator(validator).validateUserOp(op, userOpHash);
<<<<<<< HEAD
        } else {
            PackedUserOperation memory userOp = op;
            userOp.signature = _enableMode(validator, op.signature);
            // Ensure the module being enabled is a validator
            if (!_isValidatorInstalled(validator)) return VALIDATION_FAILED;
            validationData = IValidator(validator).validateUserOp(userOp, userOpHash);
        }
=======
        }    
>>>>>>> 00707401
    }

    /// @notice Executes transactions in single or batch modes as specified by the execution mode.
    /// @param mode The execution mode detailing how transactions should be handled (single, batch, default, try/catch).
    /// @param executionCalldata The encoded transaction data to execute.
    /// @dev This function handles transaction execution flexibility and is protected by the `onlyEntryPointOrSelf` modifier.
    /// @dev This function also goes through hook checks via withHook modifier.
    function execute(ExecutionMode mode, bytes calldata executionCalldata) external payable onlyEntryPointOrSelf withHook {
        (CallType callType, ExecType execType) = mode.decodeBasic();
        if (callType == CALLTYPE_SINGLE) {
            _handleSingleExecution(executionCalldata, execType);
        } else if (callType == CALLTYPE_BATCH) {
            _handleBatchExecution(executionCalldata, execType);
        } else if (callType == CALLTYPE_DELEGATECALL) {
            _handleDelegateCallExecution(executionCalldata, execType);
        } else {
            revert UnsupportedCallType(callType);
        }
    }

    /// @notice Executes transactions from an executor module, supporting both single and batch transactions.
    /// @param mode The execution mode (single or batch, default or try).
    /// @param executionCalldata The transaction data to execute.
    /// @return returnData The results of the transaction executions, which may include errors in try mode.
    /// @dev This function is callable only by an executor module and goes through hook checks.
    function executeFromExecutor(
        ExecutionMode mode,
        bytes calldata executionCalldata
    ) external payable onlyExecutorModule withHook withRegistry(msg.sender, MODULE_TYPE_EXECUTOR) returns (bytes[] memory returnData) {
        (CallType callType, ExecType execType) = mode.decodeBasic();
        // check if calltype is batch or single or delegate call
        if (callType == CALLTYPE_SINGLE) {
            returnData = _handleSingleExecutionAndReturnData(executionCalldata, execType);
        } else if (callType == CALLTYPE_BATCH) {
            returnData = _handleBatchExecutionAndReturnData(executionCalldata, execType);
        } else if (callType == CALLTYPE_DELEGATECALL) {
            returnData = _handleDelegateCallExecutionAndReturnData(executionCalldata, execType);
        } else {
            revert UnsupportedCallType(callType);
        }
    }

    /// @notice Executes a user operation via a call using the contract's context.
    /// @param userOp The user operation to execute, containing transaction details.
    /// @param - Hash of the user operation.
    /// @dev Only callable by the EntryPoint. Decodes the user operation calldata, skipping the first four bytes, and executes the inner call.
    function executeUserOp(PackedUserOperation calldata userOp, bytes32) external payable virtual onlyEntryPoint withHook {
        // Extract inner call data from user operation, skipping the first 4 bytes.
        bytes calldata innerCall = userOp.callData[4:];
        bytes memory innerCallRet = "";

        // Check and execute the inner call if data exists.
        if (innerCall.length > 0) {
            // Decode target address and call data from inner call.
            (address target, bytes memory data) = abi.decode(innerCall, (address, bytes));
            bool success;
            // Perform the call to the target contract with the decoded data.
            (success, innerCallRet) = target.call(data);
            // Ensure the call was successful.
            require(success, InnerCallFailed());
        }

        // Emit the Executed event with the user operation and inner call return data.
        emit Executed(userOp, innerCallRet);
    }

    /// @notice Installs a new module to the smart account.
    /// @param moduleTypeId The type identifier of the module being installed, which determines its role:
    /// - 1 for Validator
    /// - 2 for Executor
    /// - 3 for Fallback
    /// - 4 for Hook
    /// @param module The address of the module to install.
    /// @param initData Initialization data for the module.
    /// @dev This function can only be called by the EntryPoint or the account itself for security reasons.
    function installModule(uint256 moduleTypeId, address module, bytes calldata initData) external payable onlyEntryPointOrSelf withHook {
        _installModule(moduleTypeId, module, initData);
        emit ModuleInstalled(moduleTypeId, module);
    }

    /// @notice Uninstalls a module from the smart account.
    /// @param moduleTypeId The type ID of the module to be uninstalled, matching the installation type:
    /// - 1 for Validator
    /// - 2 for Executor
    /// - 3 for Fallback
    /// - 4 for Hook
    /// @param module The address of the module to uninstall.
    /// @param deInitData De-initialization data for the module.
    /// @dev Ensures that the operation is authorized and valid before proceeding with the uninstallation.
    function uninstallModule(uint256 moduleTypeId, address module, bytes calldata deInitData) external payable onlyEntryPointOrSelf withHook {
        require(IModule(module).isModuleType(moduleTypeId), MismatchModuleTypeId(moduleTypeId));
        require(_isModuleInstalled(moduleTypeId, module, deInitData), ModuleNotInstalled(moduleTypeId, module));

        emit ModuleUninstalled(moduleTypeId, module);

        if (moduleTypeId == MODULE_TYPE_VALIDATOR) {
            _uninstallValidator(module, deInitData);
        } else if (moduleTypeId == MODULE_TYPE_EXECUTOR) {
            _uninstallExecutor(module, deInitData);
        } else if (moduleTypeId == MODULE_TYPE_FALLBACK) {
            _uninstallFallbackHandler(module, deInitData);
        } else if (moduleTypeId == MODULE_TYPE_HOOK) {
            _uninstallHook(module, deInitData);
        }
    }

    function initializeAccount(bytes calldata initData) external payable virtual {
        _initModuleManager();
        (address bootstrap, bytes memory bootstrapCall) = abi.decode(initData, (address, bytes));
        (bool success, ) = bootstrap.delegatecall(bootstrapCall);
        require(success, NexusInitializationFailed());
    }

    function setRegistry(IERC7484 newRegistry, address[] calldata attesters, uint8 threshold) external payable onlyEntryPointOrSelf {
        _configureRegistry(newRegistry, attesters, threshold);
    }

    /// @notice Validates a signature according to ERC-1271 standards.
    /// @param hash The hash of the data being validated.
    /// @param data Signature data that needs to be validated.
    /// @return The status code of the signature validation (`0x1626ba7e` if valid).
    /// bytes4(keccak256("isValidSignature(bytes32,bytes)") = 0x1626ba7e
    /// @dev Delegates the validation to a validator module specified within the signature data.
    function isValidSignature(bytes32 hash, bytes calldata data) external view virtual override returns (bytes4) {
        // First 20 bytes of data will be validator address and rest of the bytes is complete signature.
        address validator = address(bytes20(data[0:20]));
        require(_isValidatorInstalled(validator), InvalidModule(validator));
        (bytes32 computeHash, bytes calldata truncatedSignature) = _erc1271HashForIsValidSignatureViaNestedEIP712(hash, data[20:]);
        return IValidator(validator).isValidSignatureWithSender(msg.sender, computeHash, truncatedSignature);
    }

    /// @notice Retrieves the address of the current implementation from the EIP-1967 slot.
    /// @notice Checks the 1967 implementation slot, if not found then checks the slot defined by address (Biconomy V2 smart account)
    /// @return implementation The address of the current contract implementation.
    function getImplementation() external view returns (address implementation) {
        assembly {
            implementation := sload(_ERC1967_IMPLEMENTATION_SLOT)
        }
        if (implementation == address(0)) {
            assembly {
                implementation := sload(address())
            }
        }
    }

    /// @notice Checks if a specific module type is supported by this smart account.
    /// @param moduleTypeId The identifier of the module type to check.
    /// @return True if the module type is supported, false otherwise.
    function supportsModule(uint256 moduleTypeId) external view virtual returns (bool) {
        if (moduleTypeId == MODULE_TYPE_VALIDATOR) return true;
        else if (moduleTypeId == MODULE_TYPE_EXECUTOR) return true;
        else if (moduleTypeId == MODULE_TYPE_FALLBACK) return true;
        else if (moduleTypeId == MODULE_TYPE_HOOK) return true;
        else if (moduleTypeId == MODULE_TYPE_MULTI) return true;
        else return false;
    }

    /// @notice Determines if a specific execution mode is supported.
    /// @param mode The execution mode to evaluate.
    /// @return isSupported True if the execution mode is supported, false otherwise.
    function supportsExecutionMode(ExecutionMode mode) external view virtual returns (bool isSupported) {
        (CallType callType, ExecType execType) = mode.decodeBasic();

        // Return true if both the call type and execution type are supported.
        return
            (callType == CALLTYPE_SINGLE || callType == CALLTYPE_BATCH || callType == CALLTYPE_DELEGATECALL) &&
            (execType == EXECTYPE_DEFAULT || execType == EXECTYPE_TRY);
    }

    /// @notice Determines whether a module is installed on the smart account.
    /// @param moduleTypeId The ID corresponding to the type of module (Validator, Executor, Fallback, Hook).
    /// @param module The address of the module to check.
    /// @param additionalContext Optional context that may be needed for certain checks.
    /// @return True if the module is installed, false otherwise.
    function isModuleInstalled(uint256 moduleTypeId, address module, bytes calldata additionalContext) external view returns (bool) {
        return _isModuleInstalled(moduleTypeId, module, additionalContext);
    }

    /// @dev EIP712 hashTypedData method.
    function hashTypedData(bytes32 structHash) external view returns (bytes32) {
        return _hashTypedData(structHash);
    }

    /// @dev EIP712 domain separator.
    // solhint-disable func-name-mixedcase
    function DOMAIN_SEPARATOR() external view returns (bytes32) {
        return _domainSeparator();
    }

    /// Returns the account's implementation ID.
    /// @return The unique identifier for this account implementation.
    function accountId() external pure virtual returns (string memory) {
        return _ACCOUNT_IMPLEMENTATION_ID;
    }

    /// Upgrades the contract to a new implementation and calls a function on the new contract.
    /// @notice Updates two slots 1. ERC1967 slot and
    /// 2. address() slot in case if it's potentially upgraded earlier from Biconomy V2 account,
    /// as Biconomy v2 Account (proxy) reads implementation from the slot that is defined by its address
    /// @param newImplementation The address of the new contract implementation.
    /// @param data The calldata to be sent to the new implementation.
    function upgradeToAndCall(address newImplementation, bytes calldata data) public payable virtual override onlyEntryPointOrSelf withHook {
        require(newImplementation != address(0), InvalidImplementationAddress());
        bool res;
        assembly {
            res := gt(extcodesize(newImplementation), 0)
        }
        require(res, InvalidImplementationAddress());
        // update the address() storage slot as well.
        assembly {
            sstore(address(), newImplementation)
        }
        UUPSUpgradeable.upgradeToAndCall(newImplementation, data);
    }

    /// @notice Wrapper around `_eip712Hash()` to produce a replay-safe hash fron the given `hash`.
    ///
    /// @dev The returned EIP-712 compliant replay-safe hash is the result of:
    ///      keccak256(
    ///         \x19\x01 ||
    ///         this.domainSeparator ||
    ///         hashStruct(BiconomyNexusMessage({ hash: `hash`}))
    ///      )
    ///
    /// @param hash The original hash.
    ///
    /// @return The corresponding replay-safe hash.
    function replaySafeHash(bytes32 hash) public view virtual returns (bytes32) {
        return _eip712Hash(hash);
    }

    /// @dev For automatic detection that the smart account supports the nested EIP-712 workflow.
    /// By default, it returns `bytes32(bytes4(keccak256("supportsNestedTypedDataSign()")))`,
    /// denoting support for the default behavior, as implemented in
    /// `_erc1271IsValidSignatureViaNestedEIP712`, which is called in `isValidSignature`.
    /// Future extensions should return a different non-zero `result` to denote different behavior.
    /// This method intentionally returns bytes32 to allow freedom for future extensions.
    function supportsNestedTypedDataSign() public pure virtual returns (bytes32 result) {
        result = bytes4(0xd620c85a);
    }

    /// @dev Ensures that only authorized callers can upgrade the smart contract implementation.
    /// This is part of the UUPS (Universal Upgradeable Proxy Standard) pattern.
    /// @param newImplementation The address of the new implementation to upgrade to.
    function _authorizeUpgrade(address newImplementation) internal virtual override(UUPSUpgradeable) onlyEntryPointOrSelf {}

    /// @notice Returns the EIP-712 typed hash of the `BiconomyNexusMessage(bytes32 hash)` data structure.
    ///
    /// @dev Implements encode(domainSeparator : 𝔹²⁵⁶, message : 𝕊) = "\x19\x01" || domainSeparator ||
    ///      hashStruct(message).
    /// @dev See https://eips.ethereum.org/EIPS/eip-712#specification.
    ///
    /// @param hash The `BiconomyNexusMessage.hash` field to hash.
    ////
    /// @return The resulting EIP-712 hash.
    function _eip712Hash(bytes32 hash) internal view virtual returns (bytes32) {
        return keccak256(abi.encodePacked("\x19\x01", _domainSeparator(), keccak256(abi.encode(_MESSAGE_TYPEHASH, hash))));
    }

    /// @dev ERC1271 signature validation (Nested EIP-712 workflow).
    ///
    /// This implementation uses a nested EIP-712 approach to
    /// prevent signature replays when a single signer owns multiple smart contract accounts,
    /// while still enabling wallet UIs (e.g. Metamask) to show the EIP-712 values.
    ///
    /// Crafted for phishing resistance, efficiency, flexibility.
    /// __________________________________________________________________________________________
    ///
    /// Glossary:
    ///
    /// - `APP_DOMAIN_SEPARATOR`: The domain separator of the `hash`.
    ///   Provided by the front end. Intended to be the domain separator of the contract
    ///   that will call `isValidSignature` on this account.
    ///
    /// - `ACCOUNT_DOMAIN_SEPARATOR`: The domain separator of this account.
    ///   See: `EIP712._domainSeparator()`.
    /// __________________________________________________________________________________________
    ///
    /// For the `TypedDataSign` workflow, the final hash will be:
    /// ```
    ///     keccak256(\x19\x01 ‖ APP_DOMAIN_SEPARATOR ‖
    ///         hashStruct(TypedDataSign({
    ///             contents: hashStruct(originalStruct),
    ///             name: keccak256(bytes(eip712Domain().name)),
    ///             version: keccak256(bytes(eip712Domain().version)),
    ///             chainId: eip712Domain().chainId,
    ///             verifyingContract: eip712Domain().verifyingContract,
    ///             salt: eip712Domain().salt
    ///             extensions: keccak256(abi.encodePacked(eip712Domain().extensions))
    ///         }))
    ///     )
    /// ```
    /// where `‖` denotes the concatenation operator for bytes.
    /// The order of the fields is important: `contents` comes before `name`.
    ///
    /// The signature will be `r ‖ s ‖ v ‖
    ///     APP_DOMAIN_SEPARATOR ‖ contents ‖ contentsType ‖ uint16(contentsType.length)`,
    /// where `contents` is the bytes32 struct hash of the original struct.
    ///
    /// The `APP_DOMAIN_SEPARATOR` and `contents` will be used to verify if `hash` is indeed correct.
    /// __________________________________________________________________________________________
    ///
    /// For the `PersonalSign` workflow, the final hash will be:
    /// ```
    ///     keccak256(\x19\x01 ‖ ACCOUNT_DOMAIN_SEPARATOR ‖
    ///         hashStruct(PersonalSign({
    ///             prefixed: keccak256(bytes(\x19Ethereum Signed Message:\n ‖
    ///                 base10(bytes(someString).length) ‖ someString))
    ///         }))
    ///     )
    /// ```
    /// where `‖` denotes the concatenation operator for bytes.
    ///
    /// The `PersonalSign` type hash will be `keccak256("PersonalSign(bytes prefixed)")`.
    /// The signature will be `r ‖ s ‖ v`.
    /// __________________________________________________________________________________________
    ///
    /// For demo and typescript code, see:
    /// - https://github.com/junomonster/nested-eip-712
    /// - https://github.com/frangio/eip712-wrapper-for-eip1271
    ///
    /// Their nomenclature may differ from ours, although the high-level idea is similar.
    ///
    /// Of course, if you have control over the codebase of the wallet client(s) too,
    /// you can choose a more minimalistic signature scheme like
    /// `keccak256(abi.encode(address(this), hash))` instead of all these acrobatics.
    /// All these are just for widespread out-of-the-box compatibility with other wallet clients.
    function _erc1271HashForIsValidSignatureViaNestedEIP712(
        bytes32 hash,
        bytes calldata signature
    ) internal view virtual returns (bytes32, bytes calldata) {
        assembly {
            // Unwraps the ERC6492 wrapper if it exists.
            // See: https://eips.ethereum.org/EIPS/eip-6492
            if eq(
                calldataload(add(signature.offset, sub(signature.length, 0x20))),
                mul(0x6492, div(not(mload(0x60)), 0xffff)) // `0x6492...6492`.
            ) {
                let o := add(signature.offset, calldataload(add(signature.offset, 0x40)))
                signature.length := calldataload(o)
                signature.offset := add(o, 0x20)
            }
        }

        bool result;
        bytes32 t = _typedDataSignFields();
        /// @solidity memory-safe-assembly
        assembly {
            let m := mload(0x40) // Cache the free memory pointer.
            // Length of the contents type.
            let c := and(0xffff, calldataload(add(signature.offset, sub(signature.length, 0x20))))
            for {

            } 1 {

            } {
                let l := add(0x42, c) // Total length of appended data (32 + 32 + c + 2).
                let o := add(signature.offset, sub(signature.length, l))
                calldatacopy(0x20, o, 0x40) // Copy the `APP_DOMAIN_SEPARATOR` and contents struct hash.
                mstore(0x00, 0x1901) // Store the "\x19\x01" prefix.
                // Use the `PersonalSign` workflow if the reconstructed contents hash doesn't match,
                // or if the appended data is invalid (length too long, or empty contents type).
                if or(xor(keccak256(0x1e, 0x42), hash), or(lt(signature.length, l), iszero(c))) {
                    mstore(0x00, _PERSONAL_SIGN_TYPEHASH)
                    mstore(0x20, hash) // Store the `prefixed`.
                    hash := keccak256(0x00, 0x40) // Compute the `PersonalSign` struct hash.
                    break
                }
                // Else, use the `TypedDataSign` workflow.
                mstore(m, "TypedDataSign(") // To construct `TYPED_DATA_SIGN_TYPEHASH` on-the-fly.
                let p := add(m, 0x0e) // Advance 14 bytes.
                calldatacopy(p, add(o, 0x40), c) // Copy the contents type.
                let d := byte(0, mload(p)) // For denoting if the contents name is invalid.
                d := or(gt(26, sub(d, 97)), eq(40, d)) // Starts with lowercase or '('.
                // Store the end sentinel '(', and advance `p` until we encounter a '(' byte.
                for {
                    mstore(add(p, c), 40)
                } 1 {
                    p := add(p, 1)
                } {
                    let b := byte(0, mload(p))
                    if eq(40, b) {
                        break
                    }
                    d := or(d, shr(b, 0x120100000001)) // Has a byte in ", )\x00".
                }
                mstore(p, " contents,bytes1 fields,string n")
                mstore(add(p, 0x20), "ame,string version,uint256 chain")
                mstore(add(p, 0x40), "Id,address verifyingContract,byt")
                mstore(add(p, 0x60), "es32 salt,uint256[] extensions)")
                calldatacopy(add(p, 0x7f), add(o, 0x40), c) // Copy the contents type.
                // Fill in the missing fields of the `TypedDataSign`.
                calldatacopy(t, o, 0x40) // Copy `contents` to `add(t, 0x20)`.
                mstore(t, keccak256(m, sub(add(add(p, 0x7f), c), m))) // `TYPED_DATA_SIGN_TYPEHASH`.
                // The "\x19\x01" prefix is already at 0x00.
                // `APP_DOMAIN_SEPARATOR` is already at 0x20.
                mstore(0x40, keccak256(t, 0x120)) // `hashStruct(typedDataSign)`.
                // Compute the final hash, corrupted if the contents name is invalid.
                hash := keccak256(0x1e, add(0x42, and(1, d)))
                result := 1 // Use `result` to temporarily denote if we will use `APP_DOMAIN_SEPARATOR`.
                signature.length := sub(signature.length, l) // Truncate the signature.
                break
            }
            mstore(0x40, m) // Restore the free memory pointer.
        }
        if (!result) hash = _hashTypedData(hash);
        return (hash, signature);
    }

    /// @dev EIP712 domain name and version.
    function _domainNameAndVersion() internal pure override returns (string memory name, string memory version) {
        name = "Nexus";
        version = "1.0.0-beta";
    }

    /// @dev For use in `_erc1271HashForIsValidSignatureViaNestedEIP712`,
    function _typedDataSignFields() private view returns (bytes32 m) {
        (
            bytes1 fields,
            string memory name,
            string memory version,
            uint256 chainId,
            address verifyingContract,
            bytes32 salt,
            uint256[] memory extensions
        ) = eip712Domain();
        /// @solidity memory-safe-assembly
        assembly {
            m := mload(0x40) // Grab the free memory pointer.
            mstore(0x40, add(m, 0x120)) // Allocate the memory.
            // Skip 2 words: `TYPED_DATA_SIGN_TYPEHASH, contents`.
            mstore(add(m, 0x40), shl(248, byte(0, fields)))
            mstore(add(m, 0x60), keccak256(add(name, 0x20), mload(name)))
            mstore(add(m, 0x80), keccak256(add(version, 0x20), mload(version)))
            mstore(add(m, 0xa0), chainId)
            mstore(add(m, 0xc0), shr(96, shl(96, verifyingContract)))
            mstore(add(m, 0xe0), salt)
            mstore(add(m, 0x100), keccak256(add(extensions, 0x20), shl(5, mload(extensions))))
        }
    }
}<|MERGE_RESOLUTION|>--- conflicted
+++ resolved
@@ -109,17 +109,7 @@
             // Check if validator is not enabled. If not, return VALIDATION_FAILED.
             if (!_isValidatorInstalled(validator)) return VALIDATION_FAILED;
             validationData = IValidator(validator).validateUserOp(op, userOpHash);
-<<<<<<< HEAD
-        } else {
-            PackedUserOperation memory userOp = op;
-            userOp.signature = _enableMode(validator, op.signature);
-            // Ensure the module being enabled is a validator
-            if (!_isValidatorInstalled(validator)) return VALIDATION_FAILED;
-            validationData = IValidator(validator).validateUserOp(userOp, userOpHash);
-        }
-=======
         }    
->>>>>>> 00707401
     }
 
     /// @notice Executes transactions in single or batch modes as specified by the execution mode.
