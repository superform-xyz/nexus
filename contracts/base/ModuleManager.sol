--- conflicted
+++ resolved
@@ -23,7 +23,6 @@
 import { CallType, CALLTYPE_SINGLE, CALLTYPE_STATIC } from "../lib/ModeLib.sol";
 import { LocalCallDataParserLib } from "../lib/local/LocalCallDataParserLib.sol";
 import { IModuleManagerEventsAndErrors } from "../interfaces/base/IModuleManagerEventsAndErrors.sol";
-<<<<<<< HEAD
 import { 
     MODULE_TYPE_VALIDATOR, 
     MODULE_TYPE_EXECUTOR, 
@@ -34,10 +33,8 @@
     ERC1271_MAGICVALUE 
 } from "contracts/types/Constants.sol";
 import { EIP712 } from "solady/src/utils/EIP712.sol";
-=======
 import { RegistryAdapter } from "./RegistryAdapter.sol";
-import { MODULE_TYPE_VALIDATOR, MODULE_TYPE_EXECUTOR, MODULE_TYPE_FALLBACK, MODULE_TYPE_HOOK } from "../types/Constants.sol";
->>>>>>> 16728d4c
+
 
 /// @title Nexus - ModuleManager
 /// @notice Manages Validator, Executor, Hook, and Fallback modules within the Nexus suite, supporting
@@ -47,11 +44,8 @@
 /// @author @filmakarov | Biconomy | filipp.makarov@biconomy.io
 /// @author @zeroknots | Rhinestone.wtf | zeroknots.eth
 /// Special thanks to the Solady team for foundational contributions: https://github.com/Vectorized/solady
-<<<<<<< HEAD
-abstract contract ModuleManager is Storage, Receiver, EIP712, IModuleManagerEventsAndErrors {
-=======
-contract ModuleManager is Storage, Receiver, IModuleManagerEventsAndErrors, RegistryAdapter {
->>>>>>> 16728d4c
+
+abstract contract ModuleManager is Storage, Receiver, EIP712, IModuleManagerEventsAndErrors, RegistryAdapter {
     using SentinelListLib for SentinelListLib.SentinelList;
     using LocalCallDataParserLib for bytes;
 
@@ -210,12 +204,8 @@
     /// @dev Installs a new validator module after checking if it matches the required module type.
     /// @param validator The address of the validator module to be installed.
     /// @param data Initialization data to configure the validator upon installation.
-<<<<<<< HEAD
-    function _installValidator(address validator, bytes calldata data) internal virtual {
+    function _installValidator(address validator, bytes calldata data) internal virtual withRegistry(validator, MODULE_TYPE_VALIDATOR) {
         if (!IValidator(validator).isModuleType(MODULE_TYPE_VALIDATOR)) revert MismatchModuleTypeId(MODULE_TYPE_VALIDATOR);
-=======
-    function _installValidator(address validator, bytes calldata data) internal virtual withRegistry(validator, MODULE_TYPE_VALIDATOR) {
->>>>>>> 16728d4c
         _getAccountStorage().validators.push(validator);
         IValidator(validator).onInstall(data);
     }
@@ -239,12 +229,8 @@
     /// @dev Installs a new executor module after checking if it matches the required module type.
     /// @param executor The address of the executor module to be installed.
     /// @param data Initialization data to configure the executor upon installation.
-<<<<<<< HEAD
-    function _installExecutor(address executor, bytes calldata data) internal virtual {
+    function _installExecutor(address executor, bytes calldata data) internal virtual withRegistry(executor, MODULE_TYPE_EXECUTOR) {
         if (!IExecutor(executor).isModuleType(MODULE_TYPE_EXECUTOR)) revert MismatchModuleTypeId(MODULE_TYPE_EXECUTOR);
-=======
-    function _installExecutor(address executor, bytes calldata data) internal virtual withRegistry(executor, MODULE_TYPE_EXECUTOR) {
->>>>>>> 16728d4c
         _getAccountStorage().executors.push(executor);
         IExecutor(executor).onInstall(data);
     }
@@ -261,12 +247,8 @@
     /// @dev Installs a hook module, ensuring no other hooks are installed before proceeding.
     /// @param hook The address of the hook to be installed.
     /// @param data Initialization data to configure the hook upon installation.
-<<<<<<< HEAD
-    function _installHook(address hook, bytes calldata data) internal virtual {
+    function _installHook(address hook, bytes calldata data) internal virtual withRegistry(hook, MODULE_TYPE_HOOK) {
         if (!IHook(hook).isModuleType(MODULE_TYPE_HOOK)) revert MismatchModuleTypeId(MODULE_TYPE_HOOK);
-=======
-    function _installHook(address hook, bytes calldata data) internal virtual withRegistry(hook, MODULE_TYPE_HOOK) {
->>>>>>> 16728d4c
         address currentHook = _getHook();
         require(currentHook == address(0), HookAlreadyInstalled(currentHook));
         _setHook(hook);
@@ -290,15 +272,9 @@
     /// @dev Installs a fallback handler for a given selector with initialization data.
     /// @param handler The address of the fallback handler to install.
     /// @param params The initialization parameters including the selector and call type.
-<<<<<<< HEAD
-    function _installFallbackHandler(address handler, bytes calldata params) internal virtual {
-
+    function _installFallbackHandler(address handler, bytes calldata params) internal virtual withRegistry(handler, MODULE_TYPE_FALLBACK) {
         if (!IFallback(handler).isModuleType(MODULE_TYPE_FALLBACK)) revert MismatchModuleTypeId(MODULE_TYPE_FALLBACK);
-
-=======
-    function _installFallbackHandler(address handler, bytes calldata params) internal virtual withRegistry(handler, MODULE_TYPE_FALLBACK) {
         // Extract the function selector from the provided parameters.
->>>>>>> 16728d4c
         bytes4 selector = bytes4(params[0:4]);
 
         // Extract the call type from the provided parameters.
