// SPDX-License-Identifier: MIT
pragma solidity ^0.8.27;

import "../../../utils/Imports.sol";
import "../../../utils/NexusTest_Base.t.sol";
import { ERC1271_MAGICVALUE, ERC1271_INVALID } from "contracts/types/Constants.sol";

/// @title TestK1Validator
/// @notice Unit tests for the K1Validator contract
contract TestK1Validator is NexusTest_Base {
    K1Validator private validator;
    PackedUserOperation private userOp;
    bytes32 private userOpHash;
    bytes private signature;
    MockSafe1271Caller mockSafe1271Caller;

    /// @notice Sets up the testing environment by deploying the contract and initializing variables
    function setUp() public {
        init();

        // Deploy a new K1Validator instance
        validator = new K1Validator();
        mockSafe1271Caller = new MockSafe1271Caller();

        bytes memory k1ValidatorSetupData = abi.encodePacked(
            BOB_ADDRESS, //owner
            address(mockSafe1271Caller) //safe sender
        );
        // Prepare the call data for installing the validator module
        bytes memory callData1 =
            abi.encodeWithSelector(IModuleManager.installModule.selector, MODULE_TYPE_VALIDATOR, address(validator), k1ValidatorSetupData);
        bytes memory callData2 =
            abi.encodeWithSelector(IModuleManager.installModule.selector, MODULE_TYPE_VALIDATOR, address(mockSafe1271Caller), "");            

        // Create an execution array with the installation call data
        Execution[] memory execution = new Execution[](2);
        execution[0] = Execution(address(BOB_ACCOUNT), 0, callData1);
        execution[1] = Execution(address(BOB_ACCOUNT), 0, callData2);

        // Build a packed user operation for the installation
        PackedUserOperation[] memory userOps = buildPackedUserOperation(BOB, BOB_ACCOUNT, EXECTYPE_DEFAULT, execution, address(VALIDATOR_MODULE), 0);

        // Execute the user operation to install the modules
        ENTRYPOINT.handleOps(userOps, payable(BOB.addr));

        // Set up a mock PackedUserOperation for testing
        userOp = buildPackedUserOp(address(BOB_ACCOUNT), 0);

        // Create a user operation hash
        userOpHash = ENTRYPOINT.getUserOpHash(userOp);

        // Generate a signature for the user operation hash
        signature = signMessage(BOB, userOpHash);
    }

    /// @notice Ensures the setUp function works as expected
    function test_SetUpState() public {
        assertTrue(BOB_ACCOUNT.isModuleInstalled(MODULE_TYPE_VALIDATOR, address(validator), "Module should be installed in setUp"));
    }

    /// @notice Tests the onInstall function with valid initialization data
    function test_OnInstall_Success() public {
        prank(address(ALICE_ACCOUNT));

        validator.onInstall(abi.encodePacked(ALICE_ADDRESS));

        assertEq(validator.getOwner(address(ALICE_ACCOUNT)), ALICE_ADDRESS, "Owner should be correctly set");
    }

    /// @notice Tests the onInstall function with no initialization data, expecting a revert
    function test_RevertWhen_OnInstall_NoOwnerProvided() public {
        vm.expectRevert(abi.encodeWithSignature("NoOwnerProvided()"));

        validator.onInstall("");
    }

    /// @notice Tests the onUninstall function to ensure the owner is removed
    function test_OnUninstall_Success() public {
        (address[] memory array,) = BOB_ACCOUNT.getValidatorsPaginated(address(0x1), 100);
        address remove = address(validator);
        address prev = SentinelListHelper.findPrevious(array, remove);
        if (prev == address(0)) prev = address(0x01);

        bytes memory k1OnUninstallData = bytes("");
        bytes memory callData = abi.encodeWithSelector(IModuleManager.uninstallModule.selector, MODULE_TYPE_VALIDATOR, address(validator), abi.encode(prev, k1OnUninstallData));

        Execution[] memory execution = new Execution[](1);
        execution[0] = Execution(address(BOB_ACCOUNT), 0, callData);

        PackedUserOperation[] memory userOps = buildPackedUserOperation(BOB, BOB_ACCOUNT, EXECTYPE_DEFAULT, execution, address(VALIDATOR_MODULE), 0);

        ENTRYPOINT.handleOps(userOps, payable(BOB.addr));

        assertEq(validator.getOwner(address(BOB_ACCOUNT)), address(BOB_ACCOUNT), "Owner should be removed");
        assertFalse(BOB_ACCOUNT.isModuleInstalled(MODULE_TYPE_VALIDATOR, address(validator), ""));
    }

    /// @notice Tests the isInitialized function to check if the smart account is initialized
    function test_IsInitialized() public {
        assertTrue(validator.isInitialized(address(BOB_ACCOUNT)), "Smart account should be initialized");
    }

    /// @notice Tests the validateUserOp function with a valid signature
    function test_ValidateUserOp_toEthSignedMessageHash_Success() public {
        userOp.signature = signature;

        uint256 validationResult = validator.validateUserOp(userOp, userOpHash);

        assertEq(validationResult, VALIDATION_SUCCESS, "Validation should be successful");
    }

    /// @notice Tests the validateUserOp function with an invalid signature
    function test_ValidateUserOp_Failure() public {
        userOp.signature = abi.encodePacked(signMessage(BOB, keccak256(abi.encodePacked("invalid"))));

        uint256 validationResult = validator.validateUserOp(userOp, userOpHash);

        assertEq(validationResult, VALIDATION_FAILED, "Validation should fail");
    }

    /// @notice Tests the isValidSignatureWithSender function with a valid signature
    function test_IsValidSignatureWithSender_Success() public {
        bytes32 originalHash = keccak256(abi.encodePacked("valid message"));
        (uint8 v, bytes32 r, bytes32 s) = vm.sign(BOB.privateKey, toERC1271HashPersonalSign(originalHash));
        bytes memory signedMessage = abi.encodePacked(r, s, v);
        bytes memory completeSignature = abi.encodePacked(address(validator), signedMessage);

        bytes4 result = BOB_ACCOUNT.isValidSignature(originalHash, completeSignature);

        assertEq(result, ERC1271_MAGICVALUE, "Signature should be valid");
    }

    /// @notice Tests the validateUserOp function with a valid signature
    function test_ValidateUserOp_Success() public {
        bytes32 originalHash = keccak256(abi.encodePacked("123"));

        (uint8 v, bytes32 r, bytes32 s) = vm.sign(BOB.privateKey, originalHash);

        userOp.signature = abi.encodePacked(r, s, v);

        uint256 res = validator.validateUserOp(userOp, originalHash);

        assertEq(res, VALIDATION_SUCCESS, "Signature should be valid");
    }

    /// @notice Tests the isValidSignatureWithSender function with an invalid signature
    function test_IsValidSignatureWithSender_Failure() public {
        prank(address(BOB_ACCOUNT));
        vm.expectRevert(); //it should revert as last try to check if it's an RPC call which reverts if called on-chain
        validator.isValidSignatureWithSender(address(BOB_ACCOUNT), userOpHash, abi.encodePacked(signMessage(BOB, keccak256(abi.encodePacked("invalid")))));
    }

    /// @notice Tests the transferOwnership function to ensure ownership is transferred correctly
    function test_TransferOwnership_Success() public {
        startPrank(address(BOB_ACCOUNT));

        // Transfer ownership to ALICE
        validator.transferOwnership(ALICE_ADDRESS);

        // Verify that the ownership is transferred
        assertEq(validator.getOwner(address(BOB_ACCOUNT)), ALICE_ADDRESS, "Ownership should be transferred to ALICE");

        stopPrank();
    }

    /// @notice Tests the transferOwnership function to ensure it reverts when transferring to the zero address
    function test_RevertWhen_TransferOwnership_ToZeroAddress() public {
        startPrank(address(BOB_ACCOUNT));

        // Expect the ZeroAddressNotAllowed error to be thrown
        vm.expectRevert(ZeroAddressNotAllowed.selector);

        // Attempt to transfer ownership to the zero address
        validator.transferOwnership(address(0));

        stopPrank();
    }

    /// @notice Tests the name function to return the correct contract name
    function test_Name() public {
        string memory contractName = validator.name();

        assertEq(contractName, "K1Validator", "Contract name should be 'K1Validator'");
    }

    /// @notice Tests the version function to return the correct contract version
    function test_Version() public {
        string memory contractVersion = validator.version();

<<<<<<< HEAD
        assertEq(contractVersion, "1.0.1", "Contract version should be '1.0.1'");
=======
        assertEq(contractVersion, "1.2.0", "Contract version should be '1.2.0'");
>>>>>>> 52efb2c3
    }

    /// @notice Tests the isModuleType function to return the correct module type
    function test_IsModuleType() public {
        bool result = validator.isModuleType(MODULE_TYPE_VALIDATOR);

        assertTrue(result, "Module type should be VALIDATOR");

        result = validator.isModuleType(9999);

        assertFalse(result, "Module type should be invalid");
    }

    /// @notice Tests that the account address is returned as owner if no owner is set for the account
    function test_returns_AccountAddress_as_owner_if_owner_not_set_for_Account() public {
        address account = address(0x7702770277027702770277027702770277027702);
        address owner = validator.getOwner(account);
        assertEq(owner, account, "Owner should be the account address");
    }

    /// @notice Tests that a valid signature with a valid 's' value is accepted
    function test_ValidateUserOp_ValidSignature() public {
        bytes32 originalHash = keccak256(abi.encodePacked("valid message"));
        (uint8 v, bytes32 r, bytes32 s) = vm.sign(BOB.privateKey, originalHash);

        // Ensure 's' is in the lower range
        require(uint256(s) <= 0x7FFFFFFFFFFFFFFFFFFFFFFFFFFFFFFF5D576E7357A4501DDFE92F46681B20A0, "Invalid 's' value");

        userOp.signature = abi.encodePacked(r, s, v);

        uint256 res = validator.validateUserOp(userOp, originalHash);

        assertEq(res, VALIDATION_SUCCESS, "Valid signature should be accepted");
    }

    /// @notice Tests signature malleability is prevented by nonce in the 4337 flow
    function test_ValidateUserOp_Inverted_S_Value_Fails_because_of_nonce() public {
        Counter counter = new Counter();
        //build and sign a userOp
        Execution[] memory execution = new Execution[](1);
        execution[0] = Execution(address(counter), 0, abi.encodeWithSelector(Counter.incrementNumber.selector));
        PackedUserOperation[] memory userOps = buildPackedUserOperation(BOB, BOB_ACCOUNT, EXECTYPE_DEFAULT, execution, address(VALIDATOR_MODULE), 0);
        ENTRYPOINT.handleOps(userOps, payable(BOB.addr));

        // parse the userOp.signature via assembly
        bytes32 r;
        bytes32 s;
        uint8 v;
        assembly {
            r := mload(add(userOps, 0x20))
            s := mload(add(userOps, 0x40))
            v := byte(0, mload(add(userOps, 0x60)))
        }

        // invert signature
        bytes32 s1;
        if (uint256(s) <= 0x7FFFFFFFFFFFFFFFFFFFFFFFFFFFFFFF5D576E7357A4501DDFE92F46681B20A0) {
            s1 = bytes32(115792089237316195423570985008687907852837564279074904382605163141518161494337 - uint256(s));
        }
        userOps[0].signature = abi.encodePacked(r, s1, v == 27 ? 28 : v);

        bytes memory revertReason = abi.encodeWithSelector(FailedOp.selector, 0, "AA25 invalid account nonce");
        vm.expectRevert(revertReason);
        ENTRYPOINT.handleOps(userOps, payable(BOB.addr));
    }

    /// @notice Tests that a valid signature with a valid 's' value is accepted for isValidSignatureWithSender
    function test_IsValidSignatureWithSender_ValidSignature() public {
        startPrank(address(BOB_ACCOUNT));
        // Generate a valid message hash
        bytes32 originalHash = keccak256(abi.encodePacked("valid message"));

        // Sign the message hash with BOB's private key
        (uint8 v, bytes32 r, bytes32 s) = vm.sign(BOB.privateKey, toERC1271HashPersonalSign(originalHash));

        // Ensure 's' is in the lower range
        require(uint256(s) <= 0x7FFFFFFFFFFFFFFFFFFFFFFFFFFFFFFF5D576E7357A4501DDFE92F46681B20A0, "Invalid 's' value");

        // Construct the signature from r, s, v
        bytes memory signedMessage = abi.encodePacked(r, s, v);

        // Call isValidSignatureWithSender on the validator contract with the correct parameters
        bytes4 result = validator.isValidSignatureWithSender(address(BOB_ACCOUNT), originalHash, signedMessage);
        stopPrank();
        // Ensure the result is the expected ERC1271_MAGICVALUE
        assertEq(result, ERC1271_MAGICVALUE, "Valid signature should be accepted");
    }

    /// @notice Tests that a signature with an invalid 's' value is rejected for isValidSignatureWithSender
    function test_IsValidSignatureWithSender_Inverted_S_Value_Fails() public {
        // allow vanilla 1271 flow
        vm.prank(address(BOB_ACCOUNT));
        validator.addSafeSender(address(this));
        
        bytes32 originalHash = keccak256(abi.encodePacked("invalid message"));
        (uint8 v, bytes32 r, bytes32 s) = vm.sign(BOB.privateKey, originalHash);
        bytes32 s1;

        // Ensure 's' is in the upper range (invalid)
        if (uint256(s) <= 0x7FFFFFFFFFFFFFFFFFFFFFFFFFFFFFFF5D576E7357A4501DDFE92F46681B20A0) {
            s1 = bytes32(115792089237316195423570985008687907852837564279074904382605163141518161494337 - uint256(s));
        }
        // assert original signature is valid
        bytes memory signedMessage = abi.encodePacked(r, s, v);
        vm.prank(address(BOB_ACCOUNT));
        bytes4 result = validator.isValidSignatureWithSender(address(this), originalHash, signedMessage);
        assertEq(result, ERC1271_MAGICVALUE, "Valid signature should be accepted");

        // invert signature
        signedMessage = abi.encodePacked(r, s1, v == 27 ? 28 : v);
        vm.prank(address(BOB_ACCOUNT));
        vm.expectRevert(bytes4(keccak256("InvalidSignature()")));
        validator.isValidSignatureWithSender(address(this), originalHash, signedMessage);
    }

    function test_IsValidSignatureWithSender_SafeCaller_Success() public {
        assertEq(mockSafe1271Caller.balanceOf(address(BOB_ACCOUNT)), 0);
       
       // alternative way of setting mockSafe1271Caller as safe sender in k1 validator
       // commented out as it was already set at setup
       // validator.addSafeSender(address(mockSafe1271Caller));

        bytes32 mockUserOpHash = keccak256(abi.encodePacked("123"));
        (uint8 v, bytes32 r, bytes32 s) = vm.sign(BOB.privateKey, mockUserOpHash);
        bytes memory userOpSig = abi.encodePacked(r, s, v);

        bytes memory verifData = bytes("some data");
        bytes32 secure1271Hash = keccak256(
            abi.encode(
                address(BOB_ACCOUNT),
                block.chainid,
                keccak256(verifData)
            )
        );
        (v,r,s) = vm.sign(BOB.privateKey, secure1271Hash);

        userOp.signature = abi.encode(
            verifData,
            abi.encodePacked(address(validator), r,s,v), // erc1271sig
            userOpSig
        );

        uint256 res = mockSafe1271Caller.validateUserOp(userOp, mockUserOpHash);

        assertEq(res, VALIDATION_SUCCESS, "Signature should be valid");
        assertEq(mockSafe1271Caller.balanceOf(address(BOB_ACCOUNT)), 1);
    }

    /// @notice Tests the addSafeSender function to add a safe sender to the safe senders list
    function test_addSafeSender_Success() public {
        prank(address(BOB_ACCOUNT));
        validator.addSafeSender(address(mockSafe1271Caller));
        assertTrue(validator.isSafeSender(address(mockSafe1271Caller), address(BOB_ACCOUNT)), "MockSafe1271Caller should be in the safe senders list");
    }

    /// @notice Tests the removeSafeSender function to remove a safe sender from the safe senders list
    function test_removeSafeSender_Success() public {
        prank(address(BOB_ACCOUNT));
        validator.removeSafeSender(address(mockSafe1271Caller));
        assertFalse(validator.isSafeSender(address(mockSafe1271Caller), address(BOB_ACCOUNT)), "MockSafe1271Caller should be removed from the safe senders list");
    }

    /// @notice Tests the fillSafeSenders function to fill the safe senders list
    function test_fillSafeSenders_Success() public {
        prank(address(0x03));
        validator.onInstall(abi.encodePacked(address(0xdecaf0), address(0x01), address(0x02)));
        assertTrue(validator.isSafeSender(address(0x01), address(0x03)));
        assertTrue(validator.isSafeSender(address(0x02), address(0x03)));
    }

    /// @notice Tests the isSafeSender function to check if a sender is in the safe senders list
    function test_isSafeSender_Success() public {
        assertFalse(validator.isSafeSender(address(0x01), address(0x03)));
        prank(address(0x03));
        validator.addSafeSender(address(0x01));
        assertTrue(validator.isSafeSender(address(0x01), address(0x03)));
    }

    /// @notice Generates an ERC-1271 hash for personal sign
    /// @param childHash The child hash
    /// @return The ERC-1271 hash for personal sign
    function toERC1271HashPersonalSign(bytes32 childHash) internal view returns (bytes32) {
        bytes32 domainSeparator = keccak256(
            abi.encode(
                keccak256("EIP712Domain(string name,string version,uint256 chainId,address verifyingContract)"),
                keccak256("Nexus"),
                keccak256("1.2.0"),
                block.chainid,
                address(BOB_ACCOUNT)
            )
        );
        bytes32 parentStructHash = keccak256(abi.encode(keccak256("PersonalSign(bytes prefixed)"), childHash));
        return keccak256(abi.encodePacked("\x19\x01", domainSeparator, parentStructHash));
    }
}<|MERGE_RESOLUTION|>--- conflicted
+++ resolved
@@ -187,11 +187,7 @@
     function test_Version() public {
         string memory contractVersion = validator.version();
 
-<<<<<<< HEAD
-        assertEq(contractVersion, "1.0.1", "Contract version should be '1.0.1'");
-=======
         assertEq(contractVersion, "1.2.0", "Contract version should be '1.2.0'");
->>>>>>> 52efb2c3
     }
 
     /// @notice Tests the isModuleType function to return the correct module type
