--- conflicted
+++ resolved
@@ -11,8 +11,6 @@
 
     function setUp() public {
         init();
-<<<<<<< HEAD
-=======
         userAddress = address(BOB.addr);
         validator = new MockValidator();
     }
@@ -43,6 +41,5 @@
         uint256 res = BOB_ACCOUNT.validateUserOp(userOps[0], userOpHash, 0);
         assertTrue(res == 1, "Operation with invalid signature should fail validation");
         stopPrank();
->>>>>>> f502ef62
     }
 }