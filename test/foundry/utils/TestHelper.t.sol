--- conflicted
+++ resolved
@@ -22,11 +22,8 @@
 import { BiconomyMetaFactory } from "../../../contracts/factory/BiconomyMetaFactory.sol";
 import { NexusAccountFactory } from "../../../contracts/factory/NexusAccountFactory.sol";
 import { BootstrapLib } from "../../../contracts/lib/BootstrapLib.sol";
-<<<<<<< HEAD
 import { MODE_VALIDATION } from "../../../contracts/types/Constants.sol";
-=======
 import { MockRegistry } from "../../../contracts/mocks/MockRegistry.sol";
->>>>>>> 16728d4c
 
 contract TestHelper is CheatCodes, EventsAndErrors {
     // -----------------------------------------
@@ -250,14 +247,8 @@
     /// @param vMode Validation Mode
     /// @param validator The validator address
     /// @return nonce The retrieved nonce
-<<<<<<< HEAD
     function getNonce(address account, bytes1 vMode, address validator) internal view returns (uint256 nonce) {
         uint192 key = makeNonceKey(vMode, validator);
-=======
-
-    function getNonce(address account, address validator) internal view returns (uint256 nonce) {
-        uint192 key = uint192(bytes24(bytes20(address(validator))));
->>>>>>> 16728d4c
         nonce = ENTRYPOINT.getNonce(address(account), key);
     }
 
@@ -322,30 +313,11 @@
     /// @notice Prepares a 7579 execution calldata
     /// @param execType The execution type
     /// @param executions The executions to include
-<<<<<<< HEAD
     /// @return executionCalldata The prepared callData
     function prepareERC7579ExecuteCallData(
         ExecType execType, 
         Execution[] memory executions
     ) internal virtual view returns (bytes memory executionCalldata) {
-=======
-    /// @param validator The validator address
-    /// @return userOps The prepared packed user operations
-    function buildPackedUserOperation(
-        Vm.Wallet memory signer,
-        Nexus account,
-        ExecType execType,
-        Execution[] memory executions,
-        address validator
-    )
-        internal
-        view
-        returns (PackedUserOperation[] memory userOps)
-    {
-        // Validate execType
-        require(execType == EXECTYPE_DEFAULT || execType == EXECTYPE_TRY, "Invalid ExecType");
-
->>>>>>> 16728d4c
         // Determine mode and calldata based on callType and executions length
         ExecutionMode mode;
         uint256 length = executions.length;
